--- conflicted
+++ resolved
@@ -124,11 +124,7 @@
 }.skipProperties << 'integtest.skip'
 
 zipRootFolder = "$distName-${->version}"
-<<<<<<< HEAD
-                         
-=======
-
->>>>>>> 4cbea4f6
+
 dists {
     tasksBaseName = distName
     dependsOn 'integTests'
@@ -167,7 +163,7 @@
             arg(value: '-q')
             arg(value: '-d')
             arg(value: installDir)
-            arg(value: "${task('gradle_zip').archivePath}")
+            arg(value: "${task('gradle-core_zip').archivePath}")
         }
         exec(dir: installDir, executable: "mv") {
             arg(value: zipRootFolder)
