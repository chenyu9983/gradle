--- conflicted
+++ resolved
@@ -571,79 +571,18 @@
 }
 
 samples {
-<<<<<<< HEAD
-=======
-    groovyBasicApplication {
-        sampleDirectory = file("src/samples/next-gen/groovy/basic-application")
-        description = "Demonstrate how to build a basic Groovy application"
+    androidApplication {
+        sampleDirectory = file("src/samples/next-gen/android-application")
+        description = "Demonstrate how to build an Android application"
         def sourceFiles = installSourceFromTemplate(it) {
-            from("$templateDir/groovy-basic-application")
-            from("$templateDir/groovy-list-library")
-            from("$templateDir/groovy-utilities-library")
-        }
-        archiveContent.from sourceFiles
+            from("$templateDir/java-android-application")
+        }
+        archiveContent.from(sourceFiles)
         exemplar.source {
-            from(sourceFiles) { into('groovy') }
-            from(sourceFiles) { into('kotlin') }
-        }
-    }
-    groovyBasicLibrary {
-        sampleDirectory = file("src/samples/next-gen/groovy/basic-library")
-        description = "Demonstrate how to build a basic Groovy library"
-        def sourceFiles = installSourceFromTemplate(it) {
-            from("$templateDir/groovy-list-library")
-            from("$templateDir/groovy-utilities-library")
-        }
-        archiveContent.from sourceFiles
-        exemplar.source {
-            from(sourceFiles) { into('groovy') }
-            from(sourceFiles) { into('kotlin') }
-        }
-    }
-    groovyTransitiveDependencies {
-        sampleDirectory = file("src/samples/next-gen/groovy/transitive-dependencies")
-        description = "Demonstrate how transitive dependencies work with Groovy projects"
-        def sourceFiles = installSourceFromTemplate(it) {
-            from("$templateDir/groovy-basic-application") { into("application") }
-            from("$templateDir/groovy-list-library") { into("list") }
-            from("$templateDir/groovy-utilities-library") { into("utilities") }
-        }
-        archiveContent.from sourceFiles
-        exemplar.source {
-            from(sourceFiles) { into('groovy') }
-            from(sourceFiles) { into('kotlin') }
-        }
-    }
-    groovyComponentsWithSpockTests {
-        sampleDirectory = file("src/samples/next-gen/groovy/components-with-spock-tests")
-        description = "Demonstrate how to test Groovy components using Spock framework"
-        def sourceFiles = installSourceFromTemplate(it) {
-            from("$templateDir/groovy-basic-application") { into("application") }
-            from("$templateDir/groovy-spock-test-for-application") { into("application") }
-            from("$templateDir/groovy-list-library") { into("library") }
-            from("$templateDir/groovy-spock-test-for-list-library") { into("library") }
-            from("$templateDir/groovy-utilities-library") { into("library") }
-        }
-        archiveContent.from sourceFiles
-        exemplar.source {
-            from(sourceFiles) { into('groovy') }
-            from(sourceFiles) { into('kotlin') }
-        }
-    }
-    groovyLibraryPublishing {
-        sampleDirectory = file("src/samples/next-gen/groovy/library-publishing")
-        description = "Demonstrate how to publish a Groovy library to a binary repository"
-        def sourceFiles = installSourceFromTemplate(it) {
-            from("$templateDir/groovy-list-library")
-            from("$templateDir/groovy-utilities-library")
-        }
-        archiveContent.from sourceFiles
-        exemplar.source {
-            from(sourceFiles) { into('groovy') }
-            from(sourceFiles) { into('kotlin') }
-        }
-    }
-
+            from(sourceFiles) { into("groovy") }
+            from(sourceFiles) { into("kotlin") }
+        }
+    }
     springBoot {
         sampleDirectory = file("src/samples/next-gen/spring-boot")
         description = "Demonstrate a simple Spring Boot application in Gradle"
@@ -657,20 +596,6 @@
         }
     }
 
-    androidApplication {
-        sampleDirectory = file("src/samples/next-gen/android-application")
-        description = "Demonstrate how to build an Android application"
-        def sourceFiles = installSourceFromTemplate(it) {
-            from("$templateDir/java-android-application")
-        }
-        archiveContent.from(sourceFiles)
-        exemplar.source {
-            from(sourceFiles) { into("groovy") }
-            from(sourceFiles) { into("kotlin") }
-        }
-    }
-
->>>>>>> 81b3d999
     javaBasicApplication {
         sampleDirectory = file("src/samples/next-gen/java/basic-application")
         description = "Demonstrate how to build a basic Java application"
