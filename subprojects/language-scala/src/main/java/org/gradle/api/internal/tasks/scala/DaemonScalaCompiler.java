--- conflicted
+++ resolved
@@ -53,11 +53,8 @@
 import org.gradle.workers.internal.WorkerDaemonFactory;
 
 import java.io.File;
-<<<<<<< HEAD
-=======
 import java.util.Arrays;
 import java.util.Collections;
->>>>>>> 03e83f5a
 
 public class DaemonScalaCompiler<T extends ScalaJavaJointCompileSpec> extends AbstractDaemonCompiler<T> {
     private final Class<? extends Compiler<T>> compilerClass;
@@ -100,14 +97,8 @@
 
         return new DaemonForkOptionsBuilder(forkOptionsFactory)
             .javaForkOptions(javaForkOptions)
-<<<<<<< HEAD
             .withClassLoaderStructure(classLoaderStructure)
             .keepAliveMode(KeepAliveMode.SESSION)
-=======
-            .classpath(zincClasspath)
-            .sharedPackages(SHARED_PACKAGES)
-            .keepAliveMode(KeepAliveMode.DAEMON)
->>>>>>> 03e83f5a
             .build();
     }
 
