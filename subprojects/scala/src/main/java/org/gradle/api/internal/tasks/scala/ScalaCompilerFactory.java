/*
 * Copyright 2012 the original author or authors.
 *
 * Licensed under the Apache License, Version 2.0 (the "License");
 * you may not use this file except in compliance with the License.
 * You may obtain a copy of the License at
 *
 *      http://www.apache.org/licenses/LICENSE-2.0
 *
 * Unless required by applicable law or agreed to in writing, software
 * distributed under the License is distributed on an "AS IS" BASIS,
 * WITHOUT WARRANTIES OR CONDITIONS OF ANY KIND, either express or implied.
 * See the License for the specific language governing permissions and
 * limitations under the License.
 */

package org.gradle.api.internal.tasks.scala;

import org.gradle.api.file.FileCollection;
import org.gradle.api.internal.ClassPathRegistry;
import org.gradle.initialization.ClassLoaderRegistry;
import org.gradle.language.base.internal.compile.Compiler;
import org.gradle.language.base.internal.compile.CompilerFactory;
import org.gradle.process.internal.JavaForkOptionsFactory;
import org.gradle.workers.internal.ActionExecutionSpecFactory;
import org.gradle.workers.internal.WorkerDaemonFactory;

import java.io.File;
import java.util.Set;

public class ScalaCompilerFactory implements CompilerFactory<ScalaJavaJointCompileSpec> {
    private final WorkerDaemonFactory workerDaemonFactory;
    private FileCollection scalaClasspath;
    private FileCollection zincClasspath;
    private final File daemonWorkingDir;
    private final JavaForkOptionsFactory forkOptionsFactory;
    private final ClassPathRegistry classPathRegistry;
    private final ClassLoaderRegistry classLoaderRegistry;
    private final ActionExecutionSpecFactory actionExecutionSpecFactory;

    public ScalaCompilerFactory(
<<<<<<< HEAD
            File daemonWorkingDir, WorkerDaemonFactory workerDaemonFactory, FileCollection scalaClasspath,
            FileCollection zincClasspath, File gradleUserHomeDir, JavaForkOptionsFactory forkOptionsFactory,
            ClassPathRegistry classPathRegistry, ClassLoaderRegistry classLoaderRegistry, ActionExecutionSpecFactory actionExecutionSpecFactory) {
=======
        File daemonWorkingDir, WorkerDaemonFactory workerDaemonFactory, FileCollection scalaClasspath,
        FileCollection zincClasspath, JavaForkOptionsFactory forkOptionsFactory) {
>>>>>>> 03e83f5a
        this.daemonWorkingDir = daemonWorkingDir;
        this.workerDaemonFactory = workerDaemonFactory;
        this.scalaClasspath = scalaClasspath;
        this.zincClasspath = zincClasspath;
        this.forkOptionsFactory = forkOptionsFactory;
        this.classPathRegistry = classPathRegistry;
        this.classLoaderRegistry = classLoaderRegistry;
        this.actionExecutionSpecFactory = actionExecutionSpecFactory;
    }

    @Override
    public Compiler<ScalaJavaJointCompileSpec> newCompiler(ScalaJavaJointCompileSpec spec) {
        Set<File> scalaClasspathFiles = scalaClasspath.getFiles();
        Set<File> zincClasspathFiles = zincClasspath.getFiles();

        // currently, we leave it to ZincScalaCompiler to also compile the Java code
        Compiler<ScalaJavaJointCompileSpec> scalaCompiler = new DaemonScalaCompiler<ScalaJavaJointCompileSpec>(
<<<<<<< HEAD
            daemonWorkingDir, ZincScalaCompiler.class, new Object[] {scalaClasspathFiles, zincClasspathFiles, gradleUserHomeDir},
            workerDaemonFactory, zincClasspathFiles, forkOptionsFactory, classPathRegistry, classLoaderRegistry, actionExecutionSpecFactory);
=======
            daemonWorkingDir, ZincScalaCompilerFacade.class, new Object[] {scalaClasspathFiles, zincClasspathFiles},
            workerDaemonFactory, zincClasspathFiles, forkOptionsFactory);
>>>>>>> 03e83f5a
        return new NormalizingScalaCompiler(scalaCompiler);
    }
}<|MERGE_RESOLUTION|>--- conflicted
+++ resolved
@@ -39,14 +39,9 @@
     private final ActionExecutionSpecFactory actionExecutionSpecFactory;
 
     public ScalaCompilerFactory(
-<<<<<<< HEAD
-            File daemonWorkingDir, WorkerDaemonFactory workerDaemonFactory, FileCollection scalaClasspath,
-            FileCollection zincClasspath, File gradleUserHomeDir, JavaForkOptionsFactory forkOptionsFactory,
-            ClassPathRegistry classPathRegistry, ClassLoaderRegistry classLoaderRegistry, ActionExecutionSpecFactory actionExecutionSpecFactory) {
-=======
         File daemonWorkingDir, WorkerDaemonFactory workerDaemonFactory, FileCollection scalaClasspath,
-        FileCollection zincClasspath, JavaForkOptionsFactory forkOptionsFactory) {
->>>>>>> 03e83f5a
+        FileCollection zincClasspath, JavaForkOptionsFactory forkOptionsFactory,
+                ClassPathRegistry classPathRegistry, ClassLoaderRegistry classLoaderRegistry, ActionExecutionSpecFactory actionExecutionSpecFactory) {
         this.daemonWorkingDir = daemonWorkingDir;
         this.workerDaemonFactory = workerDaemonFactory;
         this.scalaClasspath = scalaClasspath;
@@ -64,13 +59,8 @@
 
         // currently, we leave it to ZincScalaCompiler to also compile the Java code
         Compiler<ScalaJavaJointCompileSpec> scalaCompiler = new DaemonScalaCompiler<ScalaJavaJointCompileSpec>(
-<<<<<<< HEAD
-            daemonWorkingDir, ZincScalaCompiler.class, new Object[] {scalaClasspathFiles, zincClasspathFiles, gradleUserHomeDir},
+            daemonWorkingDir, ZincScalaCompilerFacade.class, new Object[] {scalaClasspathFiles, zincClasspathFiles},
             workerDaemonFactory, zincClasspathFiles, forkOptionsFactory, classPathRegistry, classLoaderRegistry, actionExecutionSpecFactory);
-=======
-            daemonWorkingDir, ZincScalaCompilerFacade.class, new Object[] {scalaClasspathFiles, zincClasspathFiles},
-            workerDaemonFactory, zincClasspathFiles, forkOptionsFactory);
->>>>>>> 03e83f5a
         return new NormalizingScalaCompiler(scalaCompiler);
     }
 }